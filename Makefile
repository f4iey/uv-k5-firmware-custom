--- conflicted
+++ resolved
@@ -27,15 +27,9 @@
 ENABLE_REVERSE_BAT_SYMBOL     := 1
 ENABLE_CODE_SCAN_TIMEOUT      := 0
 ENABLE_AM_FIX                 := 1
-<<<<<<< HEAD
 ENABLE_AM_FIX_SHOW_DATA       := 0
 ENABLE_SQUELCH_LOWER          := 0
-=======
-ENABLE_AM_FIX_SHOW_DATA       := 1
-ENABLE_SQUELCH_MORE_SENSITIVE := 1
-ENABLE_FASTER_CHANNEL_SCAN    := 0
->>>>>>> f8aaf473
-ENABLE_RSSI_BAR               := 1
+ENABLE_FASTER_CHANNEL_SCAN    := 1ENABLE_RSSI_BAR               := 1
 ENABLE_AUDIO_BAR              := 1
 ENABLE_SPECTRUM               := 1
 #ENABLE_COPY_CHAN_TO_VFO       := 1
