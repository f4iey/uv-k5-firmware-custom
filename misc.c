--- conflicted
+++ resolved
@@ -63,12 +63,9 @@
 const uint16_t    NOAA_countdown_2_10ms            =   500 / 10;   // 500ms
 const uint16_t    NOAA_countdown_3_10ms            =   200 / 10;   // 200ms
 
-<<<<<<< HEAD
-=======
 //const uint16_t    gMax_bat_v                       = 840;          // 8.4V
 //const uint16_t    gMin_bat_v                       = 660;          // 6.6V
 
->>>>>>> aafc93c2
 const uint32_t    gDefaultAesKey[4]                = {0x4AA5CC60, 0x0312CC5F, 0xFFD2DABB, 0x6BBA7F92};
 
 const uint8_t     gMicGain_dB2[5]                  = {3, 8, 16, 24, 31};
