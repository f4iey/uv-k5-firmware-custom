--- conflicted
+++ resolved
@@ -733,35 +733,9 @@
 			break;
 
 		case MENU_VOL:
-<<<<<<< HEAD
-			
-			// 1st text line
-			sprintf(String, "%u.%02uV", gBatteryVoltageAverage / 100, gBatteryVoltageAverage % 100);
-			UI_PrintString(String, menu_item_x1, menu_item_x2, 1, 8);
-
-			{	// 2nd text line .. percentage
-				UI_PrintString(String, menu_item_x1, menu_item_x2, 1, 8);
-				const uint16_t percent = BATTERY_VoltsToPercent(gBatteryVoltageAverage);
-				sprintf(String, "%u%%", percent);
-				UI_PrintString(String, menu_item_x1, menu_item_x2, 3, 8);
-				#if 0
-					sprintf(String, "Curr %u", gBatteryCurrent);  // needs scaling into mA
-					UI_PrintString(String, menu_item_x1, menu_item_x2, 5, 8);
-				#endif
-			}
-			
-			if(gF_LOCK){
-				gBatteryCalibration[3] = gSubMenuSelection;
-				sprintf(String, "%u", gSubMenuSelection);
-				UI_PrintString(String, menu_item_x1, menu_item_x2, 5, 8);
-			}
-
-			already_printed = true;
-=======
 			sprintf(String, "%u.%02uV\n%u%%",
 				gBatteryVoltageAverage / 100, gBatteryVoltageAverage % 100,
 				BATTERY_VoltsToPercent(gBatteryVoltageAverage));
->>>>>>> aafc93c2
 			break;
 
 		case MENU_RESET:
