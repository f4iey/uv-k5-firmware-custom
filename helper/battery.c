/* Copyright 2023 Dual Tachyon
 * https://github.com/DualTachyon
 *
 * Licensed under the Apache License, Version 2.0 (the "License");
 * you may not use this file except in compliance with the License.
 * You may obtain a copy of the License at
 *
 *     http://www.apache.org/licenses/LICENSE-2.0
 *
 *     Unless required by applicable law or agreed to in writing, software
 *     distributed under the License is distributed on an "AS IS" BASIS,
 *     WITHOUT WARRANTIES OR CONDITIONS OF ANY KIND, either express or implied.
 *     See the License for the specific language governing permissions and
 *     limitations under the License.
 */

#include "battery.h"
#include "driver/backlight.h"
#include "misc.h"
#include "ui/battery.h"
#include "ui/menu.h"
#include "ui/ui.h"

uint16_t          gBatteryCalibration[6];
uint16_t          gBatteryCurrentVoltage;
uint16_t          gBatteryCurrent;
uint16_t          gBatteryVoltages[4];
uint16_t          gBatteryVoltageAverage;
uint8_t           gBatteryDisplayLevel;
bool              gChargingWithTypeC;
bool              gLowBattery;
bool              gLowBatteryBlink;
uint16_t          gBatteryCheckCounter;

volatile uint16_t gPowerSave_10ms;

/*
Based on real measurement

Volts	Percent		Volts	Percent		Volts	Percent		Volts	Percent
8.28	100			7.95099	73			7.7184	46			7.48116	19
8.22	99          7.94188	72          7.71091	45          7.46364	18
8.17	98          7.9338	71          7.70911	44          7.44789	17
8.13632	97          7.92684	70          7.70098	43          7.43318	16
8.12308	96          7.9178	69          7.69619	42          7.41864	15
8.09688	95          7.90823	68          7.69018	41          7.40579	14
8.08124	94          7.89858	67          7.68473	40          7.39289	13
8.06912	93          7.88667	66          7.67911	39          7.37839	12
8.05826	92          7.87673	65          7.67087	38          7.36017	11
8.05008	91          7.86864	64          7.66601	37          7.33704	10
8.04192	90          7.85802	63          7.6599	36          7.3079	9
8.03866	89          7.84816	62          7.65418	35          7.26793	8
8.03089	88          7.83744	61          7.64775	34          7.21291	7
8.0284	87          7.82748	60          7.64065	33          7.13416	6
8.02044	86          7.81983	59          7.63136	32          7.02785	5
8.01832	85          7.80929	58          7.6244	31          6.89448	4
8.01072	84          7.79955	57          7.61636	30          6.72912	3
8.00965	83          7.79017	56          7.60738	29          6.5164	2
8.00333	82          7.78107	55          7.597	28          6.19272	1
7.99973	81          7.77167	54          7.5876	27          5.63138	0
7.99218	80          7.76509	53          7.57732	26
7.98999	79          7.75649	52          7.56563	25
7.98234	78          7.74939	51          7.55356	24
7.97892	77          7.7411	50          7.54088	23
7.97043	76          7.73648	49          7.52683	22
7.96478	75          7.72911	48          7.51285	21
7.95983	74          7.72097	47          7.49832	20
*/
<<<<<<< HEAD
uint8_t BATTERY_VoltsToPercent(uint16_t voltage_10mV)
{
    if(voltage_10mV>814)
        return 100;
    else if(voltage_10mV>756)
    	return 132*voltage_10mV/100-974;
    else if(voltage_10mV>729)
    	return 63*voltage_10mV/100-452;
    else if(voltage_10mV>600)
    	return 52*voltage_10mV/1000-31;    	
    else 
        return 0;
}

void BATTERY_GetReadings(bool bDisplayBatteryLevel)
=======
unsigned int BATTERY_VoltsToPercent(const unsigned int voltage_10mV)
{
	if (voltage_10mV > 814)
		return 100;
	if (voltage_10mV > 756)
		return ((132ul * voltage_10mV) /  100) - 974u;
	if (voltage_10mV > 729)
		return  ((63ul * voltage_10mV) /  100) - 452u;
	if (voltage_10mV > 600)
		return  ((52ul * voltage_10mV) / 1000) - 31u;    	
	return 0;
}

void BATTERY_GetReadings(const bool bDisplayBatteryLevel)
>>>>>>> aafc93c2
{
	const uint8_t  PreviousBatteryLevel = gBatteryDisplayLevel;
	const uint16_t Voltage              = (gBatteryVoltages[0] + gBatteryVoltages[1] + gBatteryVoltages[2] + gBatteryVoltages[3]) / 4;

	gBatteryDisplayLevel = 0;

	if (Voltage >= gBatteryCalibration[5])
		gBatteryDisplayLevel = 11;
	else
	if (Voltage >= ((gBatteryCalibration[4] + gBatteryCalibration[5]) / 2))
		gBatteryDisplayLevel = 10;
	else
	if (Voltage >= gBatteryCalibration[4])
		gBatteryDisplayLevel = 9;
	else
	if (Voltage >= ((gBatteryCalibration[3] + gBatteryCalibration[4]) / 2))
		gBatteryDisplayLevel = 8;
	else
	if (Voltage >= gBatteryCalibration[3])
		gBatteryDisplayLevel = 7;
	else
	if (Voltage >= ((gBatteryCalibration[2] + gBatteryCalibration[3]) / 2))
		gBatteryDisplayLevel = 6;
	else
	if (Voltage >= gBatteryCalibration[2])
		gBatteryDisplayLevel = 5;
	else
	if (Voltage >= ((gBatteryCalibration[1] + gBatteryCalibration[2]) / 2))
		gBatteryDisplayLevel = 4;
	else
	if (Voltage >= gBatteryCalibration[1])
		gBatteryDisplayLevel = 3;
	else
	if (Voltage >= ((gBatteryCalibration[0] + gBatteryCalibration[1]) / 2))
		gBatteryDisplayLevel = 2;
	else
	if (Voltage >= gBatteryCalibration[0])
		gBatteryDisplayLevel = 1;

	gBatteryVoltageAverage = (Voltage * 760) / gBatteryCalibration[3];

	if ((gScreenToDisplay == DISPLAY_MENU) && gMenuCursor == MENU_VOL)
		gUpdateDisplay = true;

	if (gBatteryCurrent < 501)
	{
		if (gChargingWithTypeC)
		{
			gUpdateStatus  = true;
			gUpdateDisplay = true;
		}

		gChargingWithTypeC = false;
	}
	else
	{
		if (!gChargingWithTypeC)
		{
			gUpdateStatus  = true;
			gUpdateDisplay = true;
			BACKLIGHT_TurnOn();
		}

		gChargingWithTypeC = true;
	}

	if (PreviousBatteryLevel != gBatteryDisplayLevel)
	{
		if (gBatteryDisplayLevel < 2)
		{
			gLowBattery = true;
		}
		else
		{
			gLowBattery = false;

			if (bDisplayBatteryLevel)
				UI_DisplayBattery(gBatteryDisplayLevel, gLowBatteryBlink);
		}

		gLowBatteryCountdown = 0;
	}
}<|MERGE_RESOLUTION|>--- conflicted
+++ resolved
@@ -66,23 +66,6 @@
 7.96478	75          7.72911	48          7.51285	21
 7.95983	74          7.72097	47          7.49832	20
 */
-<<<<<<< HEAD
-uint8_t BATTERY_VoltsToPercent(uint16_t voltage_10mV)
-{
-    if(voltage_10mV>814)
-        return 100;
-    else if(voltage_10mV>756)
-    	return 132*voltage_10mV/100-974;
-    else if(voltage_10mV>729)
-    	return 63*voltage_10mV/100-452;
-    else if(voltage_10mV>600)
-    	return 52*voltage_10mV/1000-31;    	
-    else 
-        return 0;
-}
-
-void BATTERY_GetReadings(bool bDisplayBatteryLevel)
-=======
 unsigned int BATTERY_VoltsToPercent(const unsigned int voltage_10mV)
 {
 	if (voltage_10mV > 814)
@@ -97,7 +80,6 @@
 }
 
 void BATTERY_GetReadings(const bool bDisplayBatteryLevel)
->>>>>>> aafc93c2
 {
 	const uint8_t  PreviousBatteryLevel = gBatteryDisplayLevel;
 	const uint16_t Voltage              = (gBatteryVoltages[0] + gBatteryVoltages[1] + gBatteryVoltages[2] + gBatteryVoltages[3]) / 4;
