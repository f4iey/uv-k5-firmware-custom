--- conflicted
+++ resolved
@@ -214,48 +214,17 @@
 				}
 				gRequestSaveVFO   = true;
 				gVfoConfigureMode = VFO_CONFIGURE_RELOAD;
-<<<<<<< HEAD
-			#elif defined(ENABLE_SPECTRUM)
+#elif defined(ENABLE_SPECTRUM)
 				APP_RunSpectrum();
 				gRequestDisplayScreen = DISPLAY_MAIN;
+#endif
+			}
+			else {
+			#ifdef ENABLE_VOX
+				toggle_chan_scanlist();
 			#endif
 			}
-			else {
-				// toggle the selected channels scanlist setting
-			
-				if (gScreenToDisplay != DISPLAY_SCANNER)
-				{
-					if (IS_MR_CHANNEL(gTxVfo->CHANNEL_SAVE))
-					{
-						if (gTxVfo->SCANLIST1_PARTICIPATION)
-						{
-							if (gTxVfo->SCANLIST2_PARTICIPATION)
-								gTxVfo->SCANLIST1_PARTICIPATION = 0;
-							else
-								gTxVfo->SCANLIST2_PARTICIPATION = 1;
-						}
-						else
-						{
-							if (gTxVfo->SCANLIST2_PARTICIPATION)
-								gTxVfo->SCANLIST2_PARTICIPATION = 0;
-							else
-								gTxVfo->SCANLIST1_PARTICIPATION = 1;
-						}
-						SETTINGS_UpdateChannel(gTxVfo->CHANNEL_SAVE, gTxVfo, true);
-						gVfoConfigureMode = VFO_CONFIGURE;
-						gFlagResetVfos    = true;
-					}
-				}
-			}
-=======
-
-			#else
-				#ifdef ENABLE_VOX
-					toggle_chan_scanlist();
-				#endif
-			#endif
-
->>>>>>> 0cf4e1fe
+
 			break;
 
 		case KEY_6:
