/* Copyright 2023 Dual Tachyon
 * https://github.com/DualTachyon
 *
 * Licensed under the Apache License, Version 2.0 (the "License");
 * you may not use this file except in compliance with the License.
 * You may obtain a copy of the License at
 *
 *     http://www.apache.org/licenses/LICENSE-2.0
 *
 *     Unless required by applicable law or agreed to in writing, software
 *     distributed under the License is distributed on an "AS IS" BASIS,
 *     WITHOUT WARRANTIES OR CONDITIONS OF ANY KIND, either express or implied.
 *     See the License for the specific language governing permissions and
 *     limitations under the License.
 */

#include <string.h>

#include "app/action.h"
#include "app/app.h"
#ifdef ENABLE_FMRADIO
	#include "app/fm.h"
#endif
#include "app/generic.h"
#include "app/main.h"
#include "app/scanner.h"
#ifdef ENABLE_SPECTRUM
#include "app/spectrum.h"
#endif
#include "audio.h"
#include "board.h"
#include "driver/bk4819.h"
#include "dtmf.h"
#include "frequencies.h"
#include "misc.h"
#include "radio.h"
#include "settings.h"
#include "ui/inputbox.h"
#include "ui/ui.h"

static void processFKeyFunction(const KEY_Code_t Key, const bool beep)
{
	uint8_t Band;
	uint8_t Vfo = gEeprom.TX_CHANNEL;

	switch (Key)
	{
		case KEY_0:
			#ifdef ENABLE_FMRADIO
				ACTION_FM();
			#else


				// TODO: make use of this function key


			#endif
			break;

		case KEY_1:
			if (!IS_FREQ_CHANNEL(gTxVfo->CHANNEL_SAVE))
			{
				gWasFKeyPressed = false;
				gUpdateStatus   = true;
				gBeepToPlay     = BEEP_1KHZ_60MS_OPTIONAL;
				return;
			}

			Band = gTxVfo->Band + 1;
			if (gSetting_350EN || Band != BAND5_350MHz)
			{
				if (Band > BAND7_470MHz)
					Band = BAND1_50MHz;
			}
			else
				Band = BAND6_400MHz;
			gTxVfo->Band = Band;

			gEeprom.ScreenChannel[Vfo] = FREQ_CHANNEL_FIRST + Band;
			gEeprom.FreqChannel[Vfo]   = FREQ_CHANNEL_FIRST + Band;

			gRequestSaveVFO            = true;
			gVfoConfigureMode          = VFO_CONFIGURE_RELOAD;

			gRequestDisplayScreen      = DISPLAY_MAIN;

			if (beep)
				gBeepToPlay = BEEP_1KHZ_60MS_OPTIONAL;

			break;

		case KEY_2:
			if (gEeprom.CROSS_BAND_RX_TX == CROSS_BAND_CHAN_A)
				gEeprom.CROSS_BAND_RX_TX = CROSS_BAND_CHAN_B;
			else
			if (gEeprom.CROSS_BAND_RX_TX == CROSS_BAND_CHAN_B)
				gEeprom.CROSS_BAND_RX_TX = CROSS_BAND_CHAN_A;
			else
			if (gEeprom.DUAL_WATCH == DUAL_WATCH_CHAN_A)
				gEeprom.DUAL_WATCH = DUAL_WATCH_CHAN_B;
			else
			if (gEeprom.DUAL_WATCH == DUAL_WATCH_CHAN_B)
				gEeprom.DUAL_WATCH = DUAL_WATCH_CHAN_A;
			else
				gEeprom.TX_CHANNEL = (Vfo + 1) & 1u;

			gRequestSaveSettings  = 1;
			gFlagReconfigureVfos  = true;

			gRequestDisplayScreen = DISPLAY_MAIN;

			if (beep)
				gBeepToPlay = BEEP_1KHZ_60MS_OPTIONAL;

			break;

		case KEY_3:
			#ifdef ENABLE_NOAA
				if (gEeprom.VFO_OPEN && IS_NOT_NOAA_CHANNEL(gTxVfo->CHANNEL_SAVE))
			#else
				if (gEeprom.VFO_OPEN)
			#endif
			{
				uint8_t Channel;

				if (IS_MR_CHANNEL(gTxVfo->CHANNEL_SAVE))
				{	// swap to frequency mode
					gEeprom.ScreenChannel[Vfo] = gEeprom.FreqChannel[gEeprom.TX_CHANNEL];
					#ifdef ENABLE_VOICE
						gAnotherVoiceID        = VOICE_ID_FREQUENCY_MODE;
					#endif
					gRequestSaveVFO            = true;
					gVfoConfigureMode          = VFO_CONFIGURE_RELOAD;
					break;
				}

				Channel = RADIO_FindNextChannel(gEeprom.MrChannel[gEeprom.TX_CHANNEL], 1, false, 0);
				if (Channel != 0xFF)
				{	// swap to channel mode
					gEeprom.ScreenChannel[Vfo] = Channel;
					#ifdef ENABLE_VOICE
						AUDIO_SetVoiceID(0, VOICE_ID_CHANNEL_MODE);
						AUDIO_SetDigitVoice(1, Channel + 1);
						gAnotherVoiceID = (VOICE_ID_t)0xFE;
					#endif
					gRequestSaveVFO     = true;
					gVfoConfigureMode   = VFO_CONFIGURE_RELOAD;
					break;
				}
			}

			if (beep)
				gBeepToPlay = BEEP_500HZ_60MS_DOUBLE_BEEP_OPTIONAL;

			break;

		case KEY_4:
			gWasFKeyPressed          = false;
			gFlagStartScan           = true;
			gScanSingleFrequency     = false;
			gBackupCROSS_BAND_RX_TX  = gEeprom.CROSS_BAND_RX_TX;
			gEeprom.CROSS_BAND_RX_TX = CROSS_BAND_OFF;
			gUpdateStatus            = true;

			if (beep)
				gBeepToPlay = BEEP_1KHZ_60MS_OPTIONAL;

			break;

		case KEY_5:
			if(beep) {
			#ifdef ENABLE_NOAA
			
				if (IS_NOT_NOAA_CHANNEL(gTxVfo->CHANNEL_SAVE))
				{
					gEeprom.ScreenChannel[Vfo] = gEeprom.NoaaChannel[gEeprom.TX_CHANNEL];
				}
				else
				{
					gEeprom.ScreenChannel[Vfo] = gEeprom.FreqChannel[gEeprom.TX_CHANNEL];
					#ifdef ENABLE_VOICE
						gAnotherVoiceID = VOICE_ID_FREQUENCY_MODE;
					#endif
				}
				gRequestSaveVFO   = true;
				gVfoConfigureMode = VFO_CONFIGURE_RELOAD;
<<<<<<< HEAD
			#elif defined(ENABLE_SPECTRUM)
				APP_RunSpectrum();
				gRequestDisplayScreen = DISPLAY_MAIN;
			#endif
			}
			else {
				// toggle scanlist-1 and scanlist 2
=======
				
			#else
				// toggle the selected channels scanlist setting
			
>>>>>>> 6e7f8b18
				if (gScreenToDisplay != DISPLAY_SCANNER)
				{
					if (IS_MR_CHANNEL(gTxVfo->CHANNEL_SAVE))
					{
						if (gTxVfo->SCANLIST1_PARTICIPATION)
						{
							if (gTxVfo->SCANLIST2_PARTICIPATION)
								gTxVfo->SCANLIST1_PARTICIPATION = 0;
							else
								gTxVfo->SCANLIST2_PARTICIPATION = 1;
						}
						else
						{
							if (gTxVfo->SCANLIST2_PARTICIPATION)
								gTxVfo->SCANLIST2_PARTICIPATION = 0;
							else
								gTxVfo->SCANLIST1_PARTICIPATION = 1;
						}
						SETTINGS_UpdateChannel(gTxVfo->CHANNEL_SAVE, gTxVfo, true);
						gVfoConfigureMode = VFO_CONFIGURE;
						gFlagResetVfos    = true;
					}
				}
<<<<<<< HEAD
			}
=======
				
			#endif
			
>>>>>>> 6e7f8b18
			break;

		case KEY_6:
			ACTION_Power();
			break;

		case KEY_7:
			#ifdef ENABLE_VOX
				ACTION_Vox();
			#else
	

				// TODO: make use of this function key


			#endif
			break;

		case KEY_8:
			gTxVfo->FrequencyReverse = gTxVfo->FrequencyReverse == false;
			gRequestSaveChannel = 1;
			break;

		case KEY_9:
			if (RADIO_CheckValidChannel(gEeprom.CHAN_1_CALL, false, 0))
			{
				gEeprom.MrChannel[Vfo]     = gEeprom.CHAN_1_CALL;
				gEeprom.ScreenChannel[Vfo] = gEeprom.CHAN_1_CALL;
				#ifdef ENABLE_VOICE
					AUDIO_SetVoiceID(0, VOICE_ID_CHANNEL_MODE);
					AUDIO_SetDigitVoice(1, gEeprom.CHAN_1_CALL + 1);
					gAnotherVoiceID        = (VOICE_ID_t)0xFE;
				#endif
				gRequestSaveVFO            = true;
				gVfoConfigureMode          = VFO_CONFIGURE_RELOAD;
				break;
			}

			if (beep)
				gBeepToPlay = BEEP_500HZ_60MS_DOUBLE_BEEP_OPTIONAL;
			break;

		default:
			gUpdateStatus   = true;
			gWasFKeyPressed = false;

			if (beep)
				gBeepToPlay = BEEP_1KHZ_60MS_OPTIONAL;
			break;
	}
}

static void MAIN_Key_DIGITS(KEY_Code_t Key, bool bKeyPressed, bool bKeyHeld)
{
	if (bKeyHeld)
	{	// key held down

		#ifdef ENABLE_MAIN_KEY_HOLD
			if (bKeyPressed)
			{
				if (gScreenToDisplay == DISPLAY_MAIN)
				{
					if (gInputBoxIndex > 0)
					{	// delete any inputted chars
						gInputBoxIndex        = 0;
						gRequestDisplayScreen = DISPLAY_MAIN;
					}

					gWasFKeyPressed = false;
					gUpdateStatus   = true;

					processFKeyFunction(Key, false);
				}
			}
		#endif

		return;
	}

	#ifdef ENABLE_MAIN_KEY_HOLD
		if (bKeyPressed)
		{	// key is pressed
			gBeepToPlay = BEEP_1KHZ_60MS_OPTIONAL;  // beep when key is pressed
			return;                                 // don't use the key till it's released
		}
	#else
		if (!bKeyPressed)
			return;

		gBeepToPlay = BEEP_1KHZ_60MS_OPTIONAL;
	#endif

	if (!gWasFKeyPressed)
	{	// F-key wasn't pressed

		const uint8_t Vfo = gEeprom.TX_CHANNEL;

		gKeyInputCountdown = key_input_timeout_500ms;

		INPUTBOX_Append(Key);

		gRequestDisplayScreen = DISPLAY_MAIN;

		if (IS_MR_CHANNEL(gTxVfo->CHANNEL_SAVE))
		{	// user is entering channel number

			uint16_t Channel;

			if (gInputBoxIndex != 3)
			{
				#ifdef ENABLE_VOICE
					gAnotherVoiceID   = (VOICE_ID_t)Key;
				#endif
				gRequestDisplayScreen = DISPLAY_MAIN;
				return;
			}

			gInputBoxIndex = 0;

			Channel = ((gInputBox[0] * 100) + (gInputBox[1] * 10) + gInputBox[2]) - 1;

			if (!RADIO_CheckValidChannel(Channel, false, 0))
			{
				gBeepToPlay = BEEP_500HZ_60MS_DOUBLE_BEEP_OPTIONAL;
				return;
			}

			#ifdef ENABLE_VOICE
				gAnotherVoiceID        = (VOICE_ID_t)Key;
			#endif

			gEeprom.MrChannel[Vfo]     = (uint8_t)Channel;
			gEeprom.ScreenChannel[Vfo] = (uint8_t)Channel;
			gRequestSaveVFO            = true;
			gVfoConfigureMode          = VFO_CONFIGURE_RELOAD;

			return;
		}

//		#ifdef ENABLE_NOAA
//			if (IS_NOT_NOAA_CHANNEL(gTxVfo->CHANNEL_SAVE))
//		#endif
		if (IS_FREQ_CHANNEL(gTxVfo->CHANNEL_SAVE))
		{	// user is entering frequency

			uint32_t Frequency;

			if (gInputBoxIndex < 6)
			{
				#ifdef ENABLE_VOICE
					gAnotherVoiceID = (VOICE_ID_t)Key;
				#endif

				return;
			}

			gInputBoxIndex = 0;

			NUMBER_Get(gInputBox, &Frequency);

			// clamp the frequency entered to some valid value
			if (Frequency < frequencyBandTable[0].lower)
			{
				Frequency = frequencyBandTable[0].lower;
			}
			else
			if (Frequency >= BX4819_band1.upper && Frequency < BX4819_band2.lower)
			{
				const uint32_t center = (BX4819_band1.upper + BX4819_band2.lower) / 2;
				Frequency = (Frequency < center) ? BX4819_band1.upper : BX4819_band2.lower;
			}
			else
			if (Frequency > frequencyBandTable[ARRAY_SIZE(frequencyBandTable) - 1].upper)
			{
				Frequency = frequencyBandTable[ARRAY_SIZE(frequencyBandTable) - 1].upper;
			}

			{
				const FREQUENCY_Band_t band = FREQUENCY_GetBand(Frequency);

				#ifdef ENABLE_VOICE
					gAnotherVoiceID = (VOICE_ID_t)Key;
				#endif

				if (gTxVfo->Band != band)
				{
					gTxVfo->Band               = band;
					gEeprom.ScreenChannel[Vfo] = band + FREQ_CHANNEL_FIRST;
					gEeprom.FreqChannel[Vfo]   = band + FREQ_CHANNEL_FIRST;

					SETTINGS_SaveVfoIndices();

					RADIO_ConfigureChannel(Vfo, VFO_CONFIGURE_RELOAD);
				}

//				Frequency += 75;                        // is this meant to be rounding ?
				Frequency += gTxVfo->StepFrequency / 2; // no idea, but this is

				Frequency = FREQUENCY_FloorToStep(Frequency, gTxVfo->StepFrequency, frequencyBandTable[gTxVfo->Band].lower);

				if (Frequency >= BX4819_band1.upper && Frequency < BX4819_band2.lower)
				{	// clamp the frequency to the limit
					const uint32_t center = (BX4819_band1.upper + BX4819_band2.lower) / 2;
					Frequency = (Frequency < center) ? BX4819_band1.upper - gTxVfo->StepFrequency : BX4819_band2.lower;
				}

				gTxVfo->freq_config_RX.Frequency = Frequency;

				gRequestSaveChannel = 1;
				return;
			}

		}
		#ifdef ENABLE_NOAA
			else
			if (IS_NOAA_CHANNEL(gTxVfo->CHANNEL_SAVE))
			{	// user is entering NOAA channel

				uint8_t Channel;

				if (gInputBoxIndex != 2)
				{
					#ifdef ENABLE_VOICE
						gAnotherVoiceID   = (VOICE_ID_t)Key;
					#endif
					gRequestDisplayScreen = DISPLAY_MAIN;
					return;
				}

				gInputBoxIndex = 0;

				Channel = (gInputBox[0] * 10) + gInputBox[1];
				if (Channel >= 1 && Channel <= ARRAY_SIZE(NoaaFrequencyTable))
				{
					Channel                   += NOAA_CHANNEL_FIRST;
					#ifdef ENABLE_VOICE
						gAnotherVoiceID        = (VOICE_ID_t)Key;
					#endif
					gEeprom.NoaaChannel[Vfo]   = Channel;
					gEeprom.ScreenChannel[Vfo] = Channel;
					gRequestSaveVFO            = true;
					gVfoConfigureMode          = VFO_CONFIGURE_RELOAD;
					return;
				}
			}
		#endif

		gRequestDisplayScreen = DISPLAY_MAIN;
		gBeepToPlay           = BEEP_500HZ_60MS_DOUBLE_BEEP_OPTIONAL;
		return;
	}

	gWasFKeyPressed = false;
	gUpdateStatus   = true;

	processFKeyFunction(Key, true);
}

static void MAIN_Key_EXIT(bool bKeyPressed, bool bKeyHeld)
{
	if (!bKeyHeld && bKeyPressed)
	{	// exit key pressed

		gBeepToPlay = BEEP_1KHZ_60MS_OPTIONAL;

		if (gDTMF_CallState != DTMF_CALL_STATE_NONE && gCurrentFunction != FUNCTION_TRANSMIT)
		{	// clear CALL mode being displayed
			gDTMF_CallState = DTMF_CALL_STATE_NONE;
			gUpdateDisplay  = true;
			return;
		}

		#ifdef ENABLE_FMRADIO
			if (!gFmRadioMode)
		#endif
		{
			if (gScanState == SCAN_OFF)
			{
				if (gInputBoxIndex == 0)
					return;
				gInputBox[--gInputBoxIndex] = 10;

				gKeyInputCountdown = key_input_timeout_500ms;

				#ifdef ENABLE_VOICE
					if (gInputBoxIndex == 0)
						gAnotherVoiceID = VOICE_ID_CANCEL;
				#endif
			}
			else
			{
				SCANNER_Stop();

				#ifdef ENABLE_VOICE
					gAnotherVoiceID = VOICE_ID_SCANNING_STOP;
				#endif
			}

			gRequestDisplayScreen = DISPLAY_MAIN;
			return;
		}

		#ifdef ENABLE_FMRADIO
			ACTION_FM();
		#endif

		return;
	}

	if (bKeyHeld && bKeyPressed)
	{	// exit key held down

		if (gInputBoxIndex > 0)
		{	// cancel key input mode (channel/frequency entry)
			gDTMF_InputMode       = false;
			gDTMF_InputIndex      = 0;
			memset(gDTMF_String, 0, sizeof(gDTMF_String));
			gInputBoxIndex        = 0;
			gRequestDisplayScreen = DISPLAY_MAIN;
			gBeepToPlay           = BEEP_1KHZ_60MS_OPTIONAL;
		}
	}
}

static void MAIN_Key_MENU(const bool bKeyPressed, const bool bKeyHeld)
{
	if (bKeyHeld)
	{	// menu key held down (long press)

		if (bKeyPressed)
		{	// long press MENU key

			if (gScreenToDisplay == DISPLAY_MAIN)
			{
				if (gInputBoxIndex > 0)
				{	// delete any inputted chars
					gInputBoxIndex        = 0;
					gRequestDisplayScreen = DISPLAY_MAIN;
				}

				gWasFKeyPressed = false;
				gUpdateStatus   = true;

				#ifdef ENABLE_COPY_CHAN_TO_VFO
				if (gEeprom.VFO_OPEN &&
				    gEeprom.DUAL_WATCH == DUAL_WATCH_OFF &&
				    gScanState == SCAN_OFF &&
				    gCssScanMode == CSS_SCAN_MODE_OFF)
				{	// copy channel to VFO

					int channel  = -1;
					int vfo      = -1;

					#if 0
						// copy channel to opposite VFO
						if (IS_FREQ_CHANNEL(gEeprom.ScreenChannel[0]) &&
							IS_MR_CHANNEL(gEeprom.ScreenChannel[1]))
						{
							channel = gEeprom.ScreenChannel[1];
							vfo     = 0;
						}
						else
						if (IS_FREQ_CHANNEL(gEeprom.ScreenChannel[1]) &&
							IS_MR_CHANNEL(gEeprom.ScreenChannel[0]))
						{
							channel = gEeprom.ScreenChannel[0];
							vfo     = 1;
						}
					#else
						// copy channel to same VFO
						if (IS_MR_CHANNEL(gEeprom.ScreenChannel[gEeprom.RX_CHANNEL]))
						{
							channel = gEeprom.ScreenChannel[gEeprom.RX_CHANNEL];
							vfo     = gEeprom.RX_CHANNEL;
						}
					#endif
					
					if (channel >= 0 && vfo >= 0)
					{	// copy the channel into the VFO

						gBeepToPlay = BEEP_1KHZ_60MS_OPTIONAL;

						gEeprom.MrChannel[vfo]     = channel;
						gEeprom.ScreenChannel[vfo] = channel;
						RADIO_ConfigureChannel(vfo, VFO_CONFIGURE_RELOAD);

						channel = FREQ_CHANNEL_FIRST + gEeprom.VfoInfo[vfo].Band;
						gEeprom.MrChannel[vfo]     = channel;
						gEeprom.ScreenChannel[vfo] = channel;
						gEeprom.VfoInfo[vfo].CHANNEL_SAVE = channel;

						// swap to the VFO
						gEeprom.TX_CHANNEL = vfo;
						gEeprom.RX_CHANNEL = vfo;
						RADIO_SelectVfos();

						RADIO_ApplyOffset(gRxVfo);
						RADIO_ConfigureSquelchAndOutputPower(gRxVfo);

						RADIO_SetupRegisters(true);

//						SETTINGS_SaveChannel(gRxVfo->CHANNEL_SAVE, gEeprom.RX_CHANNEL, gRxVfo, 1);

						gUpdateStatus  = true;
						gUpdateDisplay = true;
					}
				}
				#endif

			}
		}

		return;
	}

	if (!bKeyPressed && !gDTMF_InputMode)
	{	// menu key released
		const bool bFlag = (gInputBoxIndex == 0);
		gInputBoxIndex   = 0;

		gBeepToPlay = BEEP_1KHZ_60MS_OPTIONAL;

		if (bFlag)
		{
			gFlagRefreshSetting = true;

			gRequestDisplayScreen = DISPLAY_MENU;

			#ifdef ENABLE_VOICE
				gAnotherVoiceID   = VOICE_ID_MENU;
			#endif
		}
		else
		{
			gRequestDisplayScreen = DISPLAY_MAIN;
		}
	}
}

static void MAIN_Key_STAR(bool bKeyPressed, bool bKeyHeld)
{
	if (gInputBoxIndex)
	{
		if (!bKeyHeld && bKeyPressed)
			gBeepToPlay = BEEP_500HZ_60MS_DOUBLE_BEEP_OPTIONAL;
		return;
	}

	if (bKeyHeld || !bKeyPressed)
	{
		if (bKeyHeld || bKeyPressed)
		{
			if (!bKeyHeld)
				return;

			if (!bKeyPressed)
				return;

			ACTION_Scan(false);

			return;
		}

		#ifdef ENABLE_NOAA
			if (gScanState == SCAN_OFF && IS_NOT_NOAA_CHANNEL(gTxVfo->CHANNEL_SAVE))
		#else
			if (gScanState == SCAN_OFF)
		#endif
		{
			gKeyInputCountdown    = key_input_timeout_500ms;
			gDTMF_InputMode       = true;
			memmove(gDTMF_InputBox, gDTMF_String, sizeof(gDTMF_InputBox));
			gDTMF_InputIndex      = 0;

			gRequestDisplayScreen = DISPLAY_MAIN;
			return;
		}
	}
	else
	{
		gBeepToPlay = BEEP_1KHZ_60MS_OPTIONAL;
		if (!gWasFKeyPressed)
		{
			gBeepToPlay = BEEP_1KHZ_60MS_OPTIONAL;
			return;
		}

		gWasFKeyPressed = false;
		gUpdateStatus   = true;

		#ifdef ENABLE_NOAA
			if (IS_NOT_NOAA_CHANNEL(gTxVfo->CHANNEL_SAVE))
			{
				gFlagStartScan           = true;
				gScanSingleFrequency     = true;
				gBackupCROSS_BAND_RX_TX  = gEeprom.CROSS_BAND_RX_TX;
				gEeprom.CROSS_BAND_RX_TX = CROSS_BAND_OFF;
			}
			else
			{
				gBeepToPlay = BEEP_500HZ_60MS_DOUBLE_BEEP_OPTIONAL;
			}
		#else
			gFlagStartScan           = true;
			gScanSingleFrequency     = true;
			gBackupCROSS_BAND_RX_TX  = gEeprom.CROSS_BAND_RX_TX;
			gEeprom.CROSS_BAND_RX_TX = CROSS_BAND_OFF;
		#endif

		gPttWasReleased = true;
	}
}

static void MAIN_Key_UP_DOWN(bool bKeyPressed, bool bKeyHeld, int8_t Direction)
{
	uint8_t Channel = gEeprom.ScreenChannel[gEeprom.TX_CHANNEL];

	if (bKeyHeld || !bKeyPressed)
	{
		if (gInputBoxIndex > 0)
			return;

		if (!bKeyPressed)
		{
			if (!bKeyHeld)
				return;

			if (IS_FREQ_CHANNEL(Channel))
				return;

			#ifdef ENABLE_VOICE
				AUDIO_SetDigitVoice(0, gTxVfo->CHANNEL_SAVE + 1);
				gAnotherVoiceID = (VOICE_ID_t)0xFE;
			#endif

			return;
		}
	}
	else
	{
		if (gInputBoxIndex > 0)
		{
			gBeepToPlay = BEEP_500HZ_60MS_DOUBLE_BEEP_OPTIONAL;
			return;
		}

		gBeepToPlay = BEEP_1KHZ_60MS_OPTIONAL;
	}

	if (gScanState == SCAN_OFF)
	{
		#ifdef ENABLE_NOAA
			if (IS_NOT_NOAA_CHANNEL(Channel))
		#endif
		{
			uint8_t Next;

			if (IS_FREQ_CHANNEL(Channel))
			{	// step/down in frequency
				const uint32_t frequency = APP_SetFrequencyByStep(gTxVfo, Direction);

				if (RX_freq_check(frequency) < 0)
				{	// frequency not allowed
					gBeepToPlay = BEEP_500HZ_60MS_DOUBLE_BEEP_OPTIONAL;
					return;
				}

				gTxVfo->freq_config_RX.Frequency = frequency;

				gRequestSaveChannel = 1;
				return;
			}

			Next = RADIO_FindNextChannel(Channel + Direction, Direction, false, 0);
			if (Next == 0xFF)
				return;

			if (Channel == Next)
				return;

			gEeprom.MrChannel[gEeprom.TX_CHANNEL]     = Next;
			gEeprom.ScreenChannel[gEeprom.TX_CHANNEL] = Next;

			if (!bKeyHeld)
			{
				#ifdef ENABLE_VOICE
					AUDIO_SetDigitVoice(0, Next + 1);
					gAnotherVoiceID = (VOICE_ID_t)0xFE;
				#endif
			}
		}
		#ifdef ENABLE_NOAA
			else
			{
				Channel = NOAA_CHANNEL_FIRST + NUMBER_AddWithWraparound(gEeprom.ScreenChannel[gEeprom.TX_CHANNEL] - NOAA_CHANNEL_FIRST, Direction, 0, 9);
				gEeprom.NoaaChannel[gEeprom.TX_CHANNEL]   = Channel;
				gEeprom.ScreenChannel[gEeprom.TX_CHANNEL] = Channel;
			}
		#endif

		gRequestSaveVFO   = true;
		gVfoConfigureMode = VFO_CONFIGURE_RELOAD;
		return;
	}

	CHANNEL_Next(false, Direction);

	gPttWasReleased = true;
}

void MAIN_ProcessKeys(KEY_Code_t Key, bool bKeyPressed, bool bKeyHeld)
{
	#ifdef ENABLE_FMRADIO
		if (gFmRadioMode && Key != KEY_PTT && Key != KEY_EXIT)
		{
			if (!bKeyHeld && bKeyPressed)
				gBeepToPlay = BEEP_500HZ_60MS_DOUBLE_BEEP_OPTIONAL;
			return;
		}
	#endif

	if (gDTMF_InputMode && bKeyPressed)
	{
		if (!bKeyHeld)
		{
			const char Character = DTMF_GetCharacter(Key);
			if (Character != 0xFF)
			{	// add key to DTMF string
				DTMF_Append(Character);

				gKeyInputCountdown    = key_input_timeout_500ms;

				gRequestDisplayScreen = DISPLAY_MAIN;

				gPttWasReleased       = true;
				gBeepToPlay           = BEEP_1KHZ_60MS_OPTIONAL;
				return;
			}
		}
	}

	// TODO: ???
	if (Key > KEY_PTT)
	{
		Key = KEY_SIDE2;
	}

	switch (Key)
	{
		case KEY_0:
		case KEY_1:
		case KEY_2:
		case KEY_3:
		case KEY_4:
		case KEY_5:
		case KEY_6:
		case KEY_7:
		case KEY_8:
		case KEY_9:
			MAIN_Key_DIGITS(Key, bKeyPressed, bKeyHeld);
			break;
		case KEY_MENU:
			MAIN_Key_MENU(bKeyPressed, bKeyHeld);
			break;
		case KEY_UP:
			MAIN_Key_UP_DOWN(bKeyPressed, bKeyHeld, 1);
			break;
		case KEY_DOWN:
			MAIN_Key_UP_DOWN(bKeyPressed, bKeyHeld, -1);
			break;
		case KEY_EXIT:
			MAIN_Key_EXIT(bKeyPressed, bKeyHeld);
			break;
		case KEY_STAR:
			MAIN_Key_STAR(bKeyPressed, bKeyHeld);
			break;
		case KEY_F:
			GENERIC_Key_F(bKeyPressed, bKeyHeld);
			break;
		case KEY_PTT:
			GENERIC_Key_PTT(bKeyPressed);
			break;
		default:
			if (!bKeyHeld && bKeyPressed)
				gBeepToPlay = BEEP_500HZ_60MS_DOUBLE_BEEP_OPTIONAL;
			break;
	}
}<|MERGE_RESOLUTION|>--- conflicted
+++ resolved
@@ -184,20 +184,14 @@
 				}
 				gRequestSaveVFO   = true;
 				gVfoConfigureMode = VFO_CONFIGURE_RELOAD;
-<<<<<<< HEAD
 			#elif defined(ENABLE_SPECTRUM)
 				APP_RunSpectrum();
 				gRequestDisplayScreen = DISPLAY_MAIN;
 			#endif
 			}
 			else {
-				// toggle scanlist-1 and scanlist 2
-=======
-				
-			#else
 				// toggle the selected channels scanlist setting
 			
->>>>>>> 6e7f8b18
 				if (gScreenToDisplay != DISPLAY_SCANNER)
 				{
 					if (IS_MR_CHANNEL(gTxVfo->CHANNEL_SAVE))
@@ -221,13 +215,7 @@
 						gFlagResetVfos    = true;
 					}
 				}
-<<<<<<< HEAD
-			}
-=======
-				
-			#endif
-			
->>>>>>> 6e7f8b18
+			}
 			break;
 
 		case KEY_6:
